--- conflicted
+++ resolved
@@ -1,11 +1,6 @@
 {
-<<<<<<< HEAD
   "name": "@democratize-quality/playwright-mcp",
-  "version": "0.0.31",
-=======
-  "name": "@playwright/mcp",
   "version": "0.0.32",
->>>>>>> 2a86ac74
   "description": "Playwright Tools for MCP",
   "type": "module",
   "repository": {
